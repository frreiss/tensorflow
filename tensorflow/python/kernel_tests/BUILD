--- conflicted
+++ resolved
@@ -2083,14 +2083,11 @@
         "//tensorflow/python:client_testlib",
         "//tensorflow/python:framework_for_generated_wrappers",
     ],
-<<<<<<< HEAD
     tags = [
         "no_gpu",
         "no_oss",
     ],
-=======
     shard_count = 2,
->>>>>>> 634515e1
 )
 
 cuda_py_test(
