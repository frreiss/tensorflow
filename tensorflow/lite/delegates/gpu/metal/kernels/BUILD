load("@build_bazel_rules_apple//apple:ios.bzl", "ios_unit_test")
<<<<<<< HEAD
load("//tensorflow/lite:special_rules.bzl", "tflite_ios_per_kernel_test", "tflite_portable_test_suite")
=======
load("@build_bazel_rules_apple//apple:macos.bzl", "macos_unit_test")
load(
    "//tensorflow/lite:special_rules.bzl",
    "tflite_ios_lab_runner",
    "tflite_ios_per_kernel_test",
    "tflite_portable_test_suite",
)
>>>>>>> 8182ab3b
load(
    "//tensorflow/core/platform:build_config_root.bzl",
    "tf_gpu_tests_tags",
)

package(
    default_visibility = ["//visibility:public"],
    licenses = ["notice"],  # Apache 2.0
)

cc_library(
    name = "kernels",
    deps = [
        ":add",
        ":concat",
        ":conv",
        ":depthwise_conv",
        ":elementwise",
        ":fully_connected",
        ":max_unpooling",
        ":mean",
        ":mul",
        ":padding",
        ":pooling",
        ":prelu",
        ":relu",
        ":reshape",
        ":resize",
        ":slice",
        ":softmax",
        ":space_to_depth",
        ":transpose_conv",
        ":winograd",
    ],
)

cc_library(
    name = "add",
    srcs = ["add.cc"],
    hdrs = ["add.h"],
    deps = [
        "//tensorflow/lite/delegates/gpu/common:model",
        "//tensorflow/lite/delegates/gpu/common:operations",
        "//tensorflow/lite/delegates/gpu/common:tensor",
        "//tensorflow/lite/delegates/gpu/common:util",
        "//tensorflow/lite/delegates/gpu/metal:compute_task_descriptor",
        "//tensorflow/lite/delegates/gpu/metal:runtime_options",
        "@com_google_absl//absl/types:variant",
    ],
)

objc_library(
    name = "add_test_lib",
    testonly = 1,
    srcs = ["add_test.mm"],
    sdk_frameworks = ["XCTest"],
    deps = [
        ":add",
        ":test_util",
    ],
)

ios_unit_test(
    name = "add_test",
    testonly = 1,
<<<<<<< HEAD
    minimum_os_version = "10.0",
=======
    minimum_os_version = "11.0",
    runner = tflite_ios_lab_runner("IOS_LATEST"),
>>>>>>> 8182ab3b
    tags = tf_gpu_tests_tags() + [
        "notap",
        "tflite_not_portable_android",
    ],
    deps = [":add_test_lib"],
)

cc_library(
    name = "concat",
    srcs = ["concat.cc"],
    hdrs = ["concat.h"],
    deps = [
        "//tensorflow/lite/delegates/gpu/common:model",
        "//tensorflow/lite/delegates/gpu/common:operations",
        "//tensorflow/lite/delegates/gpu/common:shape",
        "//tensorflow/lite/delegates/gpu/common:types",
        "//tensorflow/lite/delegates/gpu/common:util",
        "//tensorflow/lite/delegates/gpu/metal:compute_task_descriptor",
        "//tensorflow/lite/delegates/gpu/metal:runtime_options",
    ],
)

objc_library(
    name = "concat_test_lib",
    testonly = 1,
    srcs = ["concat_test.mm"],
    sdk_frameworks = ["XCTest"],
    deps = [
        ":concat",
        ":test_util",
    ],
)

ios_unit_test(
    name = "concat_test",
    testonly = 1,
<<<<<<< HEAD
    minimum_os_version = "10.0",
=======
    minimum_os_version = "11.0",
    runner = tflite_ios_lab_runner("IOS_LATEST"),
>>>>>>> 8182ab3b
    tags = tf_gpu_tests_tags() + [
        "notap",
        "tflite_not_portable_android",
    ],
    deps = [":concat_test_lib"],
)

cc_library(
    name = "conv",
    srcs = ["conv.cc"],
    hdrs = ["conv.h"],
    deps = [
        "//tensorflow/lite/delegates/gpu/common:model",
        "//tensorflow/lite/delegates/gpu/common:operations",
        "//tensorflow/lite/delegates/gpu/common:shape",
        "//tensorflow/lite/delegates/gpu/common:types",
        "//tensorflow/lite/delegates/gpu/common:util",
        "//tensorflow/lite/delegates/gpu/common:winograd_util",
        "//tensorflow/lite/delegates/gpu/metal:compute_task_descriptor",
        "//tensorflow/lite/delegates/gpu/metal:environment",
        "//tensorflow/lite/delegates/gpu/metal:runtime_options",
        "@com_google_absl//absl/strings",
    ],
)

objc_library(
    name = "conv_test_lib",
    testonly = 1,
    srcs = ["conv_test.mm"],
    sdk_frameworks = ["XCTest"],
    deps = [
        ":conv",
        ":test_util",
        ":winograd",
    ],
)

ios_unit_test(
    name = "conv_test",
    testonly = 1,
<<<<<<< HEAD
    minimum_os_version = "10.0",
=======
    minimum_os_version = "11.0",
    runner = tflite_ios_lab_runner("IOS_LATEST"),
>>>>>>> 8182ab3b
    tags = tf_gpu_tests_tags() + [
        "notap",
        "tflite_not_portable_android",
    ],
    deps = [":conv_test_lib"],
)

macos_unit_test(
    name = "macos_conv_test",
    minimum_os_version = "10.13",
    tags = [
        "local",
    ],
    deps = [":conv_test_lib"],
)

cc_library(
    name = "custom_registry",
    srcs = ["custom_registry.cc"],
    hdrs = ["custom_registry.h"],
    deps = [
        "//tensorflow/lite/delegates/gpu/common:model",
        "//tensorflow/lite/delegates/gpu/common:status",
        "//tensorflow/lite/delegates/gpu/common:types",
        "//tensorflow/lite/delegates/gpu/metal:compute_task_descriptor",
        "//tensorflow/lite/delegates/gpu/metal:runtime_options",
    ],
)

cc_library(
    name = "depthwise_conv",
    srcs = ["depthwise_conv.cc"],
    hdrs = ["depthwise_conv.h"],
    deps = [
        "//tensorflow/lite/delegates/gpu/common:convert",
        "//tensorflow/lite/delegates/gpu/common:model",
        "//tensorflow/lite/delegates/gpu/common:operations",
        "//tensorflow/lite/delegates/gpu/common:shape",
        "//tensorflow/lite/delegates/gpu/common:types",
        "//tensorflow/lite/delegates/gpu/common:util",
        "//tensorflow/lite/delegates/gpu/metal:compute_task_descriptor",
        "//tensorflow/lite/delegates/gpu/metal:runtime_options",
        "@com_google_absl//absl/strings",
    ],
)

objc_library(
    name = "depthwise_conv_test_lib",
    testonly = 1,
    srcs = ["depthwise_conv_test.mm"],
    sdk_frameworks = ["XCTest"],
    deps = [
        ":depthwise_conv",
        ":test_util",
    ],
)

ios_unit_test(
    name = "depthwise_conv_test",
    testonly = 1,
<<<<<<< HEAD
    minimum_os_version = "10.0",
=======
    minimum_os_version = "11.0",
    runner = tflite_ios_lab_runner("IOS_LATEST"),
>>>>>>> 8182ab3b
    tags = tf_gpu_tests_tags() + [
        "notap",
        "tflite_not_portable_android",
    ],
    deps = [":depthwise_conv_test_lib"],
)

cc_library(
    name = "elementwise",
    srcs = ["elementwise.cc"],
    hdrs = ["elementwise.h"],
    deps = [
        "//tensorflow/lite/delegates/gpu/common:model",
        "//tensorflow/lite/delegates/gpu/common:operations",
        "//tensorflow/lite/delegates/gpu/common:shape",
        "//tensorflow/lite/delegates/gpu/common:types",
        "//tensorflow/lite/delegates/gpu/common:util",
        "//tensorflow/lite/delegates/gpu/metal:compute_task_descriptor",
        "//tensorflow/lite/delegates/gpu/metal:environment",
        "//tensorflow/lite/delegates/gpu/metal:runtime_options",
        "@com_google_absl//absl/strings",
    ],
)

objc_library(
    name = "elementwise_test_lib",
    testonly = 1,
    srcs = ["elementwise_test.mm"],
    sdk_frameworks = ["XCTest"],
    deps = [
        ":elementwise",
        ":test_util",
    ],
)

ios_unit_test(
    name = "elementwise_test",
    testonly = 1,
<<<<<<< HEAD
    minimum_os_version = "10.0",
=======
    minimum_os_version = "11.0",
    runner = tflite_ios_lab_runner("IOS_LATEST"),
>>>>>>> 8182ab3b
    tags = tf_gpu_tests_tags() + [
        "notap",
        "tflite_not_portable_android",
    ],
    deps = [":elementwise_test_lib"],
)

cc_library(
    name = "fully_connected",
    srcs = ["fully_connected.cc"],
    hdrs = ["fully_connected.h"],
    deps = [
        "//tensorflow/lite/delegates/gpu/common:model",
        "//tensorflow/lite/delegates/gpu/common:operations",
        "//tensorflow/lite/delegates/gpu/common:shape",
        "//tensorflow/lite/delegates/gpu/common:types",
        "//tensorflow/lite/delegates/gpu/common:util",
        "//tensorflow/lite/delegates/gpu/metal:compute_task_descriptor",
        "//tensorflow/lite/delegates/gpu/metal:environment",
        "//tensorflow/lite/delegates/gpu/metal:runtime_options",
        "@com_google_absl//absl/strings",
    ],
)

objc_library(
    name = "fully_connected_test_lib",
    testonly = 1,
    srcs = ["fully_connected_test.mm"],
    sdk_frameworks = ["XCTest"],
    deps = [
        ":fully_connected",
        ":test_util",
    ],
)

ios_unit_test(
    name = "fully_connected_test",
    testonly = 1,
<<<<<<< HEAD
    minimum_os_version = "10.0",
=======
    minimum_os_version = "11.0",
    runner = tflite_ios_lab_runner("IOS_LATEST"),
>>>>>>> 8182ab3b
    tags = tf_gpu_tests_tags() + [
        "notap",
        "tflite_not_portable_android",
    ],
    deps = [":fully_connected_test_lib"],
)

cc_library(
    name = "max_unpooling",
    srcs = ["max_unpooling.cc"],
    hdrs = ["max_unpooling.h"],
    deps = [
        "//tensorflow/lite/delegates/gpu/common:model",
        "//tensorflow/lite/delegates/gpu/common:operations",
        "//tensorflow/lite/delegates/gpu/common:shape",
        "//tensorflow/lite/delegates/gpu/common:types",
        "//tensorflow/lite/delegates/gpu/common:util",
        "//tensorflow/lite/delegates/gpu/metal:compute_task_descriptor",
        "//tensorflow/lite/delegates/gpu/metal:runtime_options",
        "@com_google_absl//absl/strings",
    ],
)

objc_library(
    name = "max_unpooling_test_lib",
    testonly = 1,
    srcs = ["max_unpooling_test.mm"],
    sdk_frameworks = ["XCTest"],
    deps = [
        ":max_unpooling",
        ":test_util",
    ],
)

ios_unit_test(
    name = "max_unpooling_test",
    testonly = 1,
<<<<<<< HEAD
    minimum_os_version = "10.0",
=======
    minimum_os_version = "11.0",
    runner = tflite_ios_lab_runner("IOS_LATEST"),
>>>>>>> 8182ab3b
    tags = tf_gpu_tests_tags() + [
        "notap",
        "tflite_not_portable_android",
    ],
    deps = [":max_unpooling_test_lib"],
)

cc_library(
    name = "mean",
    srcs = ["mean.cc"],
    hdrs = ["mean.h"],
    deps = [
        ":util",
        "//tensorflow/lite/delegates/gpu/common:model",
        "//tensorflow/lite/delegates/gpu/common:operations",
        "//tensorflow/lite/delegates/gpu/common:tensor",
        "//tensorflow/lite/delegates/gpu/common:util",
        "//tensorflow/lite/delegates/gpu/metal:compute_task_descriptor",
        "//tensorflow/lite/delegates/gpu/metal:runtime_options",
        "@com_google_absl//absl/types:variant",
    ],
)

objc_library(
    name = "mean_test_lib",
    testonly = 1,
    srcs = ["mean_test.mm"],
    sdk_frameworks = ["XCTest"],
    deps = [
        ":mean",
        ":test_util",
    ],
)

ios_unit_test(
    name = "mean_test",
    testonly = 1,
    minimum_os_version = "11.0",
    runner = tflite_ios_lab_runner("IOS_LATEST"),
    tags = [
        "notap",
        "tflite_not_portable_android",
    ],
    deps = [":mean_test_lib"],
)

cc_library(
    name = "mul",
    srcs = ["mul.cc"],
    hdrs = ["mul.h"],
    deps = [
        "//tensorflow/lite/delegates/gpu/common:model",
        "//tensorflow/lite/delegates/gpu/common:operations",
        "//tensorflow/lite/delegates/gpu/common:shape",
        "//tensorflow/lite/delegates/gpu/common:types",
        "//tensorflow/lite/delegates/gpu/common:util",
        "//tensorflow/lite/delegates/gpu/metal:compute_task_descriptor",
        "//tensorflow/lite/delegates/gpu/metal:runtime_options",
        "@com_google_absl//absl/strings",
        "@com_google_absl//absl/types:variant",
    ],
)

objc_library(
    name = "mul_test_lib",
    testonly = 1,
    srcs = ["mul_test.mm"],
    sdk_frameworks = ["XCTest"],
    deps = [
        ":mul",
        ":test_util",
    ],
)

ios_unit_test(
    name = "mul_test",
    testonly = 1,
    minimum_os_version = "9.0",
<<<<<<< HEAD
=======
    runner = tflite_ios_lab_runner("IOS_LATEST"),
>>>>>>> 8182ab3b
    tags = tf_gpu_tests_tags() + [
        "notap",
        "tflite_not_portable_android",
    ],
    deps = [":mul_test_lib"],
)

cc_library(
    name = "padding",
    srcs = ["padding.cc"],
    hdrs = ["padding.h"],
    deps = [
        "//tensorflow/lite/delegates/gpu/common:model",
        "//tensorflow/lite/delegates/gpu/common:operations",
        "//tensorflow/lite/delegates/gpu/common:shape",
        "//tensorflow/lite/delegates/gpu/common:types",
        "//tensorflow/lite/delegates/gpu/common:util",
        "//tensorflow/lite/delegates/gpu/metal:compute_task_descriptor",
        "//tensorflow/lite/delegates/gpu/metal:runtime_options",
        "@com_google_absl//absl/strings",
    ],
)

objc_library(
    name = "padding_test_lib",
    testonly = 1,
    srcs = ["padding_test.mm"],
    sdk_frameworks = ["XCTest"],
    deps = [
        ":padding",
        ":test_util",
    ],
)

ios_unit_test(
    name = "padding_test",
    testonly = 1,
<<<<<<< HEAD
    minimum_os_version = "10.0",
=======
    minimum_os_version = "11.0",
    runner = tflite_ios_lab_runner("IOS_LATEST"),
>>>>>>> 8182ab3b
    tags = tf_gpu_tests_tags() + [
        "notap",
        "tflite_not_portable_android",
    ],
    deps = [":padding_test_lib"],
)

cc_library(
    name = "pooling",
    srcs = ["pooling.cc"],
    hdrs = ["pooling.h"],
    deps = [
        ":util",
        "//tensorflow/lite/delegates/gpu/common:model",
        "//tensorflow/lite/delegates/gpu/common:operations",
        "//tensorflow/lite/delegates/gpu/common:shape",
        "//tensorflow/lite/delegates/gpu/common:types",
        "//tensorflow/lite/delegates/gpu/common:util",
        "//tensorflow/lite/delegates/gpu/metal:compute_task_descriptor",
        "//tensorflow/lite/delegates/gpu/metal:runtime_options",
        "@com_google_absl//absl/strings",
    ],
)

objc_library(
    name = "pooling_test_lib",
    testonly = 1,
    srcs = ["pooling_test.mm"],
    sdk_frameworks = ["XCTest"],
    deps = [
        ":pooling",
        ":test_util",
    ],
)

ios_unit_test(
    name = "pooling_test",
    testonly = 1,
<<<<<<< HEAD
    minimum_os_version = "10.0",
=======
    minimum_os_version = "11.0",
    runner = tflite_ios_lab_runner("IOS_LATEST"),
>>>>>>> 8182ab3b
    tags = tf_gpu_tests_tags() + [
        "notap",
        "tflite_not_portable_android",
    ],
    deps = [":pooling_test_lib"],
)

cc_library(
    name = "prelu",
    srcs = ["prelu.cc"],
    hdrs = ["prelu.h"],
    deps = [
        "//tensorflow/lite/delegates/gpu/common:convert",
        "//tensorflow/lite/delegates/gpu/common:model",
        "//tensorflow/lite/delegates/gpu/common:operations",
        "//tensorflow/lite/delegates/gpu/common:shape",
        "//tensorflow/lite/delegates/gpu/common:types",
        "//tensorflow/lite/delegates/gpu/common:util",
        "//tensorflow/lite/delegates/gpu/metal:compute_task_descriptor",
        "//tensorflow/lite/delegates/gpu/metal:runtime_options",
        "@com_google_absl//absl/strings",
    ],
)

objc_library(
    name = "prelu_test_lib",
    testonly = 1,
    srcs = ["prelu_test.mm"],
    sdk_frameworks = ["XCTest"],
    deps = [
        ":prelu",
        ":test_util",
    ],
)

ios_unit_test(
    name = "prelu_test",
    testonly = 1,
<<<<<<< HEAD
    minimum_os_version = "10.0",
=======
    minimum_os_version = "11.0",
    runner = tflite_ios_lab_runner("IOS_LATEST"),
>>>>>>> 8182ab3b
    tags = tf_gpu_tests_tags() + [
        "notap",
        "tflite_not_portable_android",
    ],
    deps = [":prelu_test_lib"],
)

cc_library(
    name = "relu",
    srcs = ["relu.cc"],
    hdrs = ["relu.h"],
    deps = [
        "//tensorflow/lite/delegates/gpu/common:model",
        "//tensorflow/lite/delegates/gpu/common:operations",
        "//tensorflow/lite/delegates/gpu/common:shape",
        "//tensorflow/lite/delegates/gpu/common:types",
        "//tensorflow/lite/delegates/gpu/common:util",
        "//tensorflow/lite/delegates/gpu/metal:compute_task_descriptor",
        "//tensorflow/lite/delegates/gpu/metal:runtime_options",
        "@com_google_absl//absl/strings",
    ],
)

objc_library(
    name = "relu_test_lib",
    testonly = 1,
    srcs = ["relu_test.mm"],
    sdk_frameworks = ["XCTest"],
    deps = [
        ":relu",
        ":test_util",
    ],
)

ios_unit_test(
    name = "relu_test",
    testonly = 1,
<<<<<<< HEAD
    minimum_os_version = "10.0",
=======
    minimum_os_version = "11.0",
    runner = tflite_ios_lab_runner("IOS_LATEST"),
>>>>>>> 8182ab3b
    tags = tf_gpu_tests_tags() + [
        "notap",
        "tflite_not_portable_android",
    ],
    deps = [":relu_test_lib"],
)

cc_library(
    name = "resize",
    srcs = ["resize.cc"],
    hdrs = ["resize.h"],
    deps = [
        ":util",
        "//tensorflow/lite/delegates/gpu/common:model",
        "//tensorflow/lite/delegates/gpu/common:operations",
        "//tensorflow/lite/delegates/gpu/common:tensor",
        "//tensorflow/lite/delegates/gpu/common:util",
        "//tensorflow/lite/delegates/gpu/metal:compute_task_descriptor",
        "//tensorflow/lite/delegates/gpu/metal:runtime_options",
        "@com_google_absl//absl/types:variant",
    ],
)

objc_library(
    name = "resize_test_lib",
    testonly = 1,
    srcs = ["resize_test.mm"],
    sdk_frameworks = ["XCTest"],
    deps = [
        ":resize",
        ":test_util",
    ],
)

ios_unit_test(
    name = "resize_test",
    testonly = 1,
    minimum_os_version = "11.0",
    runner = tflite_ios_lab_runner("IOS_LATEST"),
    tags = tf_gpu_tests_tags() + [
        "notap",
        "tflite_not_portable_android",
    ],
    deps = [":resize_test_lib"],
)

cc_library(
    name = "reshape",
    srcs = ["reshape.cc"],
    hdrs = ["reshape.h"],
    deps = [
        ":util",
        "//tensorflow/lite/delegates/gpu/common:model",
        "//tensorflow/lite/delegates/gpu/common:operations",
        "//tensorflow/lite/delegates/gpu/common:shape",
        "//tensorflow/lite/delegates/gpu/common:types",
        "//tensorflow/lite/delegates/gpu/common:util",
        "//tensorflow/lite/delegates/gpu/metal:compute_task_descriptor",
        "//tensorflow/lite/delegates/gpu/metal:runtime_options",
        "@com_google_absl//absl/strings",
    ],
)

objc_library(
    name = "reshape_test_lib",
    testonly = 1,
    srcs = ["reshape_test.mm"],
    sdk_frameworks = ["XCTest"],
    deps = [
        ":reshape",
        ":test_util",
    ],
)

ios_unit_test(
    name = "reshape_test",
    testonly = 1,
<<<<<<< HEAD
    minimum_os_version = "10.0",
=======
    minimum_os_version = "11.0",
    runner = tflite_ios_lab_runner("IOS_LATEST"),
>>>>>>> 8182ab3b
    tags = tf_gpu_tests_tags() + [
        "notap",
        "tflite_not_portable_android",
    ],
    deps = [":reshape_test_lib"],
)

cc_library(
    name = "slice",
    srcs = ["slice.cc"],
    hdrs = ["slice.h"],
    deps = [
        "//tensorflow/lite/delegates/gpu/common:model",
        "//tensorflow/lite/delegates/gpu/common:operations",
        "//tensorflow/lite/delegates/gpu/common:shape",
        "//tensorflow/lite/delegates/gpu/common:types",
        "//tensorflow/lite/delegates/gpu/common:util",
        "//tensorflow/lite/delegates/gpu/metal:compute_task_descriptor",
        "//tensorflow/lite/delegates/gpu/metal:runtime_options",
        "@com_google_absl//absl/strings",
    ],
)

objc_library(
    name = "slice_test_lib",
    testonly = 1,
    srcs = ["slice_test.mm"],
    sdk_frameworks = ["XCTest"],
    deps = [
        ":slice",
        ":test_util",
    ],
)

ios_unit_test(
    name = "slice_test",
    testonly = 1,
<<<<<<< HEAD
    minimum_os_version = "10.0",
=======
    minimum_os_version = "11.0",
    runner = tflite_ios_lab_runner("IOS_LATEST"),
>>>>>>> 8182ab3b
    tags = tf_gpu_tests_tags() + [
        "notap",
        "tflite_not_portable_android",
    ],
    deps = [":slice_test_lib"],
)

cc_library(
    name = "softmax",
    srcs = ["softmax.cc"],
    hdrs = ["softmax.h"],
    deps = [
        "//tensorflow/lite/delegates/gpu/common:model",
        "//tensorflow/lite/delegates/gpu/common:operations",
        "//tensorflow/lite/delegates/gpu/common:shape",
        "//tensorflow/lite/delegates/gpu/common:types",
        "//tensorflow/lite/delegates/gpu/common:util",
        "//tensorflow/lite/delegates/gpu/metal:compute_task_descriptor",
        "//tensorflow/lite/delegates/gpu/metal:environment",
        "//tensorflow/lite/delegates/gpu/metal:runtime_options",
        "@com_google_absl//absl/strings",
    ],
)

objc_library(
    name = "softmax_test_lib",
    testonly = 1,
    srcs = ["softmax_test.mm"],
    sdk_frameworks = ["XCTest"],
    deps = [
        ":softmax",
        ":test_util",
    ],
)

ios_unit_test(
    name = "softmax_test",
    testonly = 1,
<<<<<<< HEAD
    minimum_os_version = "10.0",
=======
    minimum_os_version = "11.0",
    runner = tflite_ios_lab_runner("IOS_LATEST"),
>>>>>>> 8182ab3b
    tags = tf_gpu_tests_tags() + [
        "notap",
        "tflite_not_portable_android",
    ],
    deps = [":softmax_test_lib"],
)

cc_library(
    name = "space_to_depth",
    srcs = ["space_to_depth.cc"],
    hdrs = ["space_to_depth.h"],
    deps = [
        "//tensorflow/lite/delegates/gpu/common:model",
        "//tensorflow/lite/delegates/gpu/common:operations",
        "//tensorflow/lite/delegates/gpu/common:util",
        "//tensorflow/lite/delegates/gpu/metal:compute_task_descriptor",
        "//tensorflow/lite/delegates/gpu/metal:runtime_options",
        "//tensorflow/lite/delegates/gpu/metal/kernels:util",
    ],
)

objc_library(
    name = "space_to_depth_test_lib",
    testonly = 1,
    srcs = ["space_to_depth_test.mm"],
    sdk_frameworks = ["XCTest"],
    deps = [
        ":space_to_depth",
        ":test_util",
    ],
)

ios_unit_test(
    name = "space_to_depth_test",
    testonly = 1,
<<<<<<< HEAD
    minimum_os_version = "10.0",
=======
    minimum_os_version = "11.0",
    runner = tflite_ios_lab_runner("IOS_LATEST"),
>>>>>>> 8182ab3b
    tags = tf_gpu_tests_tags() + [
        "notap",
        "tflite_not_portable_android",
    ],
    deps = [":space_to_depth_test_lib"],
)

cc_library(
    name = "transpose_conv",
    srcs = ["transpose_conv.cc"],
    hdrs = ["transpose_conv.h"],
    deps = [
        "//tensorflow/lite/delegates/gpu/common:model",
        "//tensorflow/lite/delegates/gpu/common:operations",
        "//tensorflow/lite/delegates/gpu/common:shape",
        "//tensorflow/lite/delegates/gpu/common:types",
        "//tensorflow/lite/delegates/gpu/common:util",
        "//tensorflow/lite/delegates/gpu/metal:compute_task_descriptor",
        "//tensorflow/lite/delegates/gpu/metal:environment",
        "//tensorflow/lite/delegates/gpu/metal:runtime_options",
        "@com_google_absl//absl/strings",
    ],
)

objc_library(
    name = "transpose_conv_test_lib",
    testonly = 1,
    srcs = ["transpose_conv_test.mm"],
    sdk_frameworks = ["XCTest"],
    deps = [
        ":test_util",
        ":transpose_conv",
    ],
)

ios_unit_test(
    name = "transpose_conv_test",
    testonly = 1,
<<<<<<< HEAD
    minimum_os_version = "10.0",
=======
    minimum_os_version = "11.0",
    runner = tflite_ios_lab_runner("IOS_LATEST"),
>>>>>>> 8182ab3b
    tags = tf_gpu_tests_tags() + [
        "notap",
        "tflite_not_portable_android",
    ],
    deps = [":transpose_conv_test_lib"],
)

cc_library(
    name = "util",
    srcs = ["util.cc"],
    hdrs = ["util.h"],
    deps = [
        "//tensorflow/lite/delegates/gpu/common:types",
    ],
)

objc_library(
    name = "test_util",
    testonly = 1,
    srcs = [
        "test_util.mm",
    ],
    hdrs = ["test_util.h"],
    sdk_frameworks = [
        "Metal",
    ],
    deps = [
        "//tensorflow/lite/delegates/gpu/common:convert",
        "//tensorflow/lite/delegates/gpu/common:model",
        "//tensorflow/lite/delegates/gpu/common:operations",
        "//tensorflow/lite/delegates/gpu/common:shape",
        "//tensorflow/lite/delegates/gpu/common:status",
        "//tensorflow/lite/delegates/gpu/common:tensor",
        "//tensorflow/lite/delegates/gpu/common:types",
        "//tensorflow/lite/delegates/gpu/common:util",
        "//tensorflow/lite/delegates/gpu/metal:api",
        "//tensorflow/lite/delegates/gpu/metal:common",
        "//tensorflow/lite/delegates/gpu/metal:compiled_model",
        "//tensorflow/lite/delegates/gpu/metal:environment",
        "//tensorflow/lite/delegates/gpu/metal:inference_context",
        "//tensorflow/lite/delegates/gpu/metal:runtime_options",
        "@FP16",
        "@com_google_absl//absl/memory",
    ],
)

cc_library(
    name = "winograd",
    srcs = ["winograd.cc"],
    hdrs = ["winograd.h"],
    deps = [
        "//tensorflow/lite/delegates/gpu/common:model",
        "//tensorflow/lite/delegates/gpu/common:operations",
        "//tensorflow/lite/delegates/gpu/common:shape",
        "//tensorflow/lite/delegates/gpu/common:types",
        "//tensorflow/lite/delegates/gpu/common:util",
        "//tensorflow/lite/delegates/gpu/common:winograd_util",
        "//tensorflow/lite/delegates/gpu/metal:compute_task_descriptor",
        "//tensorflow/lite/delegates/gpu/metal:runtime_options",
        "@com_google_absl//absl/strings",
        "@com_google_absl//absl/strings:str_format",
    ],
)

objc_library(
    name = "winograd_test_lib",
    testonly = 1,
    srcs = ["winograd_test.mm"],
    sdk_frameworks = ["XCTest"],
    deps = [
        ":test_util",
        ":winograd",
        "//tensorflow/lite/delegates/gpu/common:winograd_util",
    ],
)

ios_unit_test(
    name = "winograd_test",
    testonly = 1,
    minimum_os_version = "11.0",
    runner = tflite_ios_lab_runner("IOS_LATEST"),
    tags = tf_gpu_tests_tags() + [
        "notap",
        "tflite_not_portable_android",
    ],
    deps = [":winograd_test_lib"],
)

objc_library(
    name = "kernel_tests_lib",
    testonly = 1,
    srcs = [
        "add_test.mm",
        "concat_test.mm",
        "conv_test.mm",
        "depthwise_conv_test.mm",
        "elementwise_test.mm",
        "fully_connected_test.mm",
        "max_unpooling_test.mm",
        "mul_test.mm",
        "padding_test.mm",
        "pooling_test.mm",
        "prelu_test.mm",
        "relu_test.mm",
        "reshape_test.mm",
        "resize_test.mm",
        "slice_test.mm",
        "softmax_test.mm",
        "transpose_conv_test.mm",
        "winograd_test.mm",
    ],
    hdrs = [
    ],
    sdk_frameworks = ["XCTest"],
    deps = [
        ":test_util",
        "//tensorflow/lite/delegates/gpu/common:shape",
        "//tensorflow/lite/delegates/gpu/common:types",
        "//tensorflow/lite/delegates/gpu/common:util",
        "//tensorflow/lite/delegates/gpu/metal:common",
        "//tensorflow/lite/delegates/gpu/metal:environment",
        "//tensorflow/lite/delegates/gpu/metal:inference_context",
        "//tensorflow/lite/delegates/gpu/metal:runtime_options",
    ],
)

tflite_portable_test_suite()

tflite_ios_per_kernel_test()<|MERGE_RESOLUTION|>--- conflicted
+++ resolved
@@ -1,7 +1,4 @@
 load("@build_bazel_rules_apple//apple:ios.bzl", "ios_unit_test")
-<<<<<<< HEAD
-load("//tensorflow/lite:special_rules.bzl", "tflite_ios_per_kernel_test", "tflite_portable_test_suite")
-=======
 load("@build_bazel_rules_apple//apple:macos.bzl", "macos_unit_test")
 load(
     "//tensorflow/lite:special_rules.bzl",
@@ -9,7 +6,6 @@
     "tflite_ios_per_kernel_test",
     "tflite_portable_test_suite",
 )
->>>>>>> 8182ab3b
 load(
     "//tensorflow/core/platform:build_config_root.bzl",
     "tf_gpu_tests_tags",
@@ -75,12 +71,8 @@
 ios_unit_test(
     name = "add_test",
     testonly = 1,
-<<<<<<< HEAD
-    minimum_os_version = "10.0",
-=======
-    minimum_os_version = "11.0",
-    runner = tflite_ios_lab_runner("IOS_LATEST"),
->>>>>>> 8182ab3b
+    minimum_os_version = "11.0",
+    runner = tflite_ios_lab_runner("IOS_LATEST"),
     tags = tf_gpu_tests_tags() + [
         "notap",
         "tflite_not_portable_android",
@@ -117,12 +109,8 @@
 ios_unit_test(
     name = "concat_test",
     testonly = 1,
-<<<<<<< HEAD
-    minimum_os_version = "10.0",
-=======
-    minimum_os_version = "11.0",
-    runner = tflite_ios_lab_runner("IOS_LATEST"),
->>>>>>> 8182ab3b
+    minimum_os_version = "11.0",
+    runner = tflite_ios_lab_runner("IOS_LATEST"),
     tags = tf_gpu_tests_tags() + [
         "notap",
         "tflite_not_portable_android",
@@ -163,12 +151,8 @@
 ios_unit_test(
     name = "conv_test",
     testonly = 1,
-<<<<<<< HEAD
-    minimum_os_version = "10.0",
-=======
-    minimum_os_version = "11.0",
-    runner = tflite_ios_lab_runner("IOS_LATEST"),
->>>>>>> 8182ab3b
+    minimum_os_version = "11.0",
+    runner = tflite_ios_lab_runner("IOS_LATEST"),
     tags = tf_gpu_tests_tags() + [
         "notap",
         "tflite_not_portable_android",
@@ -229,12 +213,8 @@
 ios_unit_test(
     name = "depthwise_conv_test",
     testonly = 1,
-<<<<<<< HEAD
-    minimum_os_version = "10.0",
-=======
-    minimum_os_version = "11.0",
-    runner = tflite_ios_lab_runner("IOS_LATEST"),
->>>>>>> 8182ab3b
+    minimum_os_version = "11.0",
+    runner = tflite_ios_lab_runner("IOS_LATEST"),
     tags = tf_gpu_tests_tags() + [
         "notap",
         "tflite_not_portable_android",
@@ -273,12 +253,8 @@
 ios_unit_test(
     name = "elementwise_test",
     testonly = 1,
-<<<<<<< HEAD
-    minimum_os_version = "10.0",
-=======
-    minimum_os_version = "11.0",
-    runner = tflite_ios_lab_runner("IOS_LATEST"),
->>>>>>> 8182ab3b
+    minimum_os_version = "11.0",
+    runner = tflite_ios_lab_runner("IOS_LATEST"),
     tags = tf_gpu_tests_tags() + [
         "notap",
         "tflite_not_portable_android",
@@ -317,12 +293,8 @@
 ios_unit_test(
     name = "fully_connected_test",
     testonly = 1,
-<<<<<<< HEAD
-    minimum_os_version = "10.0",
-=======
-    minimum_os_version = "11.0",
-    runner = tflite_ios_lab_runner("IOS_LATEST"),
->>>>>>> 8182ab3b
+    minimum_os_version = "11.0",
+    runner = tflite_ios_lab_runner("IOS_LATEST"),
     tags = tf_gpu_tests_tags() + [
         "notap",
         "tflite_not_portable_android",
@@ -360,12 +332,8 @@
 ios_unit_test(
     name = "max_unpooling_test",
     testonly = 1,
-<<<<<<< HEAD
-    minimum_os_version = "10.0",
-=======
-    minimum_os_version = "11.0",
-    runner = tflite_ios_lab_runner("IOS_LATEST"),
->>>>>>> 8182ab3b
+    minimum_os_version = "11.0",
+    runner = tflite_ios_lab_runner("IOS_LATEST"),
     tags = tf_gpu_tests_tags() + [
         "notap",
         "tflite_not_portable_android",
@@ -444,10 +412,7 @@
     name = "mul_test",
     testonly = 1,
     minimum_os_version = "9.0",
-<<<<<<< HEAD
-=======
-    runner = tflite_ios_lab_runner("IOS_LATEST"),
->>>>>>> 8182ab3b
+    runner = tflite_ios_lab_runner("IOS_LATEST"),
     tags = tf_gpu_tests_tags() + [
         "notap",
         "tflite_not_portable_android",
@@ -485,12 +450,8 @@
 ios_unit_test(
     name = "padding_test",
     testonly = 1,
-<<<<<<< HEAD
-    minimum_os_version = "10.0",
-=======
-    minimum_os_version = "11.0",
-    runner = tflite_ios_lab_runner("IOS_LATEST"),
->>>>>>> 8182ab3b
+    minimum_os_version = "11.0",
+    runner = tflite_ios_lab_runner("IOS_LATEST"),
     tags = tf_gpu_tests_tags() + [
         "notap",
         "tflite_not_portable_android",
@@ -529,12 +490,8 @@
 ios_unit_test(
     name = "pooling_test",
     testonly = 1,
-<<<<<<< HEAD
-    minimum_os_version = "10.0",
-=======
-    minimum_os_version = "11.0",
-    runner = tflite_ios_lab_runner("IOS_LATEST"),
->>>>>>> 8182ab3b
+    minimum_os_version = "11.0",
+    runner = tflite_ios_lab_runner("IOS_LATEST"),
     tags = tf_gpu_tests_tags() + [
         "notap",
         "tflite_not_portable_android",
@@ -573,12 +530,8 @@
 ios_unit_test(
     name = "prelu_test",
     testonly = 1,
-<<<<<<< HEAD
-    minimum_os_version = "10.0",
-=======
-    minimum_os_version = "11.0",
-    runner = tflite_ios_lab_runner("IOS_LATEST"),
->>>>>>> 8182ab3b
+    minimum_os_version = "11.0",
+    runner = tflite_ios_lab_runner("IOS_LATEST"),
     tags = tf_gpu_tests_tags() + [
         "notap",
         "tflite_not_portable_android",
@@ -616,12 +569,8 @@
 ios_unit_test(
     name = "relu_test",
     testonly = 1,
-<<<<<<< HEAD
-    minimum_os_version = "10.0",
-=======
-    minimum_os_version = "11.0",
-    runner = tflite_ios_lab_runner("IOS_LATEST"),
->>>>>>> 8182ab3b
+    minimum_os_version = "11.0",
+    runner = tflite_ios_lab_runner("IOS_LATEST"),
     tags = tf_gpu_tests_tags() + [
         "notap",
         "tflite_not_portable_android",
@@ -699,12 +648,8 @@
 ios_unit_test(
     name = "reshape_test",
     testonly = 1,
-<<<<<<< HEAD
-    minimum_os_version = "10.0",
-=======
-    minimum_os_version = "11.0",
-    runner = tflite_ios_lab_runner("IOS_LATEST"),
->>>>>>> 8182ab3b
+    minimum_os_version = "11.0",
+    runner = tflite_ios_lab_runner("IOS_LATEST"),
     tags = tf_gpu_tests_tags() + [
         "notap",
         "tflite_not_portable_android",
@@ -742,12 +687,8 @@
 ios_unit_test(
     name = "slice_test",
     testonly = 1,
-<<<<<<< HEAD
-    minimum_os_version = "10.0",
-=======
-    minimum_os_version = "11.0",
-    runner = tflite_ios_lab_runner("IOS_LATEST"),
->>>>>>> 8182ab3b
+    minimum_os_version = "11.0",
+    runner = tflite_ios_lab_runner("IOS_LATEST"),
     tags = tf_gpu_tests_tags() + [
         "notap",
         "tflite_not_portable_android",
@@ -786,12 +727,8 @@
 ios_unit_test(
     name = "softmax_test",
     testonly = 1,
-<<<<<<< HEAD
-    minimum_os_version = "10.0",
-=======
-    minimum_os_version = "11.0",
-    runner = tflite_ios_lab_runner("IOS_LATEST"),
->>>>>>> 8182ab3b
+    minimum_os_version = "11.0",
+    runner = tflite_ios_lab_runner("IOS_LATEST"),
     tags = tf_gpu_tests_tags() + [
         "notap",
         "tflite_not_portable_android",
@@ -827,12 +764,8 @@
 ios_unit_test(
     name = "space_to_depth_test",
     testonly = 1,
-<<<<<<< HEAD
-    minimum_os_version = "10.0",
-=======
-    minimum_os_version = "11.0",
-    runner = tflite_ios_lab_runner("IOS_LATEST"),
->>>>>>> 8182ab3b
+    minimum_os_version = "11.0",
+    runner = tflite_ios_lab_runner("IOS_LATEST"),
     tags = tf_gpu_tests_tags() + [
         "notap",
         "tflite_not_portable_android",
@@ -871,12 +804,8 @@
 ios_unit_test(
     name = "transpose_conv_test",
     testonly = 1,
-<<<<<<< HEAD
-    minimum_os_version = "10.0",
-=======
-    minimum_os_version = "11.0",
-    runner = tflite_ios_lab_runner("IOS_LATEST"),
->>>>>>> 8182ab3b
+    minimum_os_version = "11.0",
+    runner = tflite_ios_lab_runner("IOS_LATEST"),
     tags = tf_gpu_tests_tags() + [
         "notap",
         "tflite_not_portable_android",
