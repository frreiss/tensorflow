--- conflicted
+++ resolved
@@ -1,14 +1,10 @@
 load("@build_bazel_rules_apple//apple:ios.bzl", "ios_application", "ios_unit_test")
-<<<<<<< HEAD
-load("//tensorflow/lite:special_rules.bzl", "tflite_ios_per_kernel_test", "tflite_portable_test_suite")
-=======
 load(
     "//tensorflow/lite:special_rules.bzl",
     "tflite_ios_lab_runner",
     "tflite_ios_per_kernel_test",
     "tflite_portable_test_suite",
 )
->>>>>>> 8182ab3b
 load(
     "//tensorflow/core/platform:build_config_root.bzl",
     "tf_gpu_tests_tags",
@@ -84,12 +80,8 @@
 ios_unit_test(
     name = "common_test",
     testonly = 1,
-<<<<<<< HEAD
-    minimum_os_version = "10.0",
-=======
-    minimum_os_version = "11.0",
-    runner = tflite_ios_lab_runner("IOS_LATEST"),
->>>>>>> 8182ab3b
+    minimum_os_version = "11.0",
+    runner = tflite_ios_lab_runner("IOS_LATEST"),
     tags = tf_gpu_tests_tags() + [
         "notap",
         "tflite_not_portable_android",
@@ -125,12 +117,8 @@
 ios_unit_test(
     name = "compiled_model_test",
     testonly = 1,
-<<<<<<< HEAD
-    minimum_os_version = "10.0",
-=======
-    minimum_os_version = "11.0",
-    runner = tflite_ios_lab_runner("IOS_LATEST"),
->>>>>>> 8182ab3b
+    minimum_os_version = "11.0",
+    runner = tflite_ios_lab_runner("IOS_LATEST"),
     tags = tf_gpu_tests_tags() + [
         "notap",
         "tflite_not_portable_android",
@@ -186,31 +174,6 @@
 )
 
 objc_library(
-<<<<<<< HEAD
-    name = "environment_test_lib",
-    testonly = 1,
-    srcs = ["environment_test.mm"],
-    sdk_frameworks = ["XCTest"],
-    deps = [
-        ":environment",
-        "//tensorflow/lite/delegates/gpu/metal/kernels:test_util",
-    ],
-)
-
-ios_unit_test(
-    name = "environment_test",
-    testonly = 1,
-    minimum_os_version = "10.0",
-    tags = tf_gpu_tests_tags() + [
-        "notap",
-        "tflite_not_portable_android",
-    ],
-    deps = [":environment_test_lib"],
-)
-
-objc_library(
-=======
->>>>>>> 8182ab3b
     name = "inference_context",
     srcs = ["inference_context.mm"],
     hdrs = ["inference_context.h"],
@@ -242,12 +205,8 @@
 ios_unit_test(
     name = "inference_context_test",
     testonly = 1,
-<<<<<<< HEAD
-    minimum_os_version = "10.0",
-=======
-    minimum_os_version = "11.0",
-    runner = tflite_ios_lab_runner("IOS_LATEST"),
->>>>>>> 8182ab3b
+    minimum_os_version = "11.0",
+    runner = tflite_ios_lab_runner("IOS_LATEST"),
     tags = tf_gpu_tests_tags() + [
         "notap",
         "tflite_not_portable_android",
@@ -308,12 +267,8 @@
 
 ios_unit_test(
     name = "ComponentsTests",
-<<<<<<< HEAD
-    minimum_os_version = "10.0",
-=======
-    minimum_os_version = "11.0",
-    runner = tflite_ios_lab_runner("IOS_LATEST"),
->>>>>>> 8182ab3b
+    minimum_os_version = "11.0",
+    runner = tflite_ios_lab_runner("IOS_LATEST"),
     tags = tf_gpu_tests_tags() + ["notap"],
     test_host = ":TestApplication",
     deps = [
